--- conflicted
+++ resolved
@@ -1,6 +1,5 @@
 # Personal Growth Tracker Microservices
 
-<<<<<<< HEAD
 A comprehensive multi-module Spring Boot microservices project for tracking personal growth across various life dimensions.
 
 ## Project Overview
@@ -239,130 +238,4 @@
 **Created**: October 2025  
 **Java Version**: 21  
 **Spring Boot Version**: 3.2.10  
-**Spring Cloud Version**: 2023.0.4
-=======
-A multi-module Spring Boot project for tracking personal growth across multiple dimensions using microservice architecture.
-
-## Project Structure
-
-This is a Maven multi-module project with the following services:
-
-### Core Services
-- **gateway-service** - Spring Cloud Gateway for routing requests to microservices
-- **financial-service** - Tracks financial goals and progress
-- **physical-service** - Tracks physical fitness and health goals
-- **emotional-service** - Tracks emotional wellbeing and mental health
-- **career-service** - Tracks career development and professional goals
-- **spiritual-service** - Tracks spiritual growth and mindfulness
-- **social-service** - Tracks social connections and relationships
-- **ai-service** - AI-powered insights and recommendations using OpenAI
-
-## Technology Stack
-
-- **Java 21**
-- **Spring Boot 3.2+**
-- **Spring Cloud Gateway** (for API gateway)
-- **Spring Data JPA** (for data persistence)
-- **H2 Database** (in-memory database for development)
-- **Spring AI** (for AI-powered features)
-- **Maven** (for dependency management)
-
-## Prerequisites
-
-- Java 21 or higher
-- Maven 3.6+
-- OpenAI API key (for AI service)
-
-## Getting Started
-
-1. **Clone the repository**
-   ```bash
-   git clone <repository-url>
-   cd personal-tracker-ms
-   ```
-
-2. **Set up environment variables**
-   ```bash
-   export OPENAI_API_KEY=your-openai-api-key-here
-   ```
-
-3. **Build the project**
-   ```bash
-   mvn clean compile
-   ```
-
-4. **Run the services**
-
-   Start each service in a separate terminal:
-
-   ```bash
-   # Gateway Service (port 8080)
-   mvn spring-boot:run -pl gateway-service
-
-   # Financial Service (port 8081)
-   mvn spring-boot:run -pl financial-service
-
-   # Physical Service (port 8082)
-   mvn spring-boot:run -pl physical-service
-
-   # Emotional Service (port 8083)
-   mvn spring-boot:run -pl emotional-service
-
-   # Career Service (port 8084)
-   mvn spring-boot:run -pl career-service
-
-   # Spiritual Service (port 8085)
-   mvn spring-boot:run -pl spiritual-service
-
-   # Social Service (port 8086)
-   mvn spring-boot:run -pl social-service
-
-   # AI Service (port 8087)
-   mvn spring-boot:run -pl ai-service
-   ```
-
-## API Gateway Routes
-
-The gateway service routes requests as follows:
-
-- `http://localhost:8080/api/financial/**` → Financial Service
-- `http://localhost:8080/api/physical/**` → Physical Service
-- `http://localhost:8080/api/emotional/**` → Emotional Service
-- `http://localhost:8080/api/career/**` → Career Service
-- `http://localhost:8080/api/spiritual/**` → Spiritual Service
-- `http://localhost:8080/api/social/**` → Social Service
-- `http://localhost:8080/api/ai/**` → AI Service
-
-## Database Access
-
-Each service uses H2 in-memory database. Access the H2 console at:
-- Financial Service: `http://localhost:8081/h2-console`
-- Physical Service: `http://localhost:8082/h2-console`
-- (Other services follow the same pattern)
-
-Default credentials:
-- JDBC URL: `jdbc:h2:mem:{servicename}db`
-- Username: `sa`
-- Password: (empty)
-
-## Development
-
-### Adding New Endpoints
-
-Each service follows standard Spring Boot patterns. Add new controllers, services, and repositories as needed.
-
-### Database Schema
-
-JPA entities will be automatically created based on your entity classes. The schema is generated at runtime.
-
-## Contributing
-
-1. Create a feature branch
-2. Make your changes
-3. Add tests if applicable
-4. Submit a pull request
-
-## License
-
-This project is licensed under the MIT License.
->>>>>>> b3c897b9
+**Spring Cloud Version**: 2023.0.4